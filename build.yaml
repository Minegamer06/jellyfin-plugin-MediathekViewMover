---
name: "MediathekViewMover"
guid: "18C3F73B-DC8F-4170-A8D0-04EC1A65AD6A"
<<<<<<< HEAD
version: "0.0.1.7"
=======
version: "0.0.1.6"
>>>>>>> 9c22e766
targetAbi: "10.10.7.0"
framework: "net8.0"
overview: "Ordnet MediathekView-Downloads sauber für Jellyfin ein."
description: >
  MediathekViewMover ist ein Plugin für Jellyfin, das heruntergeladene Inhalte aus MediathekView automatisch in ein sauberes und einheitliches Format bringt. Es benennt Serienepisoden und Filme korrekt um, erkennt und gruppiert Untertitel sowie alternative Audiospuren, und legt alles ordentlich im Jellyfin-Verzeichnis ab. So wird dein Medienarchiv nicht nur aufgeräumter, sondern auch kompatibler und übersichtlicher – ganz ohne manuelles Nachbearbeiten.

category: "General"
owner: "Minegamer06"
artifacts:
  - "Jellyfin.Plugin.MediathekViewMover.dll"
  - "FFMpegCore.dll"
  - "Instances.dll"
changelog: >-
<<<<<<< HEAD
  Das minimum sollte sich auf die Video/Audioversionen beziehen

  Fixed Language Detection Issuse Addet Unit Test Projekt

  Test Changes for new Release action
=======
  Update build.yaml

  Merge pull request #3 from Minegamer06/dev

  Fixed Language Detection Issuse Addet Unit Test Projekt

  Merge pull request #2 from Minegamer06/dev

  Test Changes for new Release action

  Update build.yaml and manifest.json for release version 0.0.1.5

  Update build.yaml

  Merge pull request #1 from Minegamer06/dev

  Loggin bei Sprachauflösung erweitert
>>>>>>> 9c22e766
<|MERGE_RESOLUTION|>--- conflicted
+++ resolved
@@ -1,11 +1,7 @@
 ---
 name: "MediathekViewMover"
 guid: "18C3F73B-DC8F-4170-A8D0-04EC1A65AD6A"
-<<<<<<< HEAD
 version: "0.0.1.7"
-=======
-version: "0.0.1.6"
->>>>>>> 9c22e766
 targetAbi: "10.10.7.0"
 framework: "net8.0"
 overview: "Ordnet MediathekView-Downloads sauber für Jellyfin ein."
@@ -19,28 +15,8 @@
   - "FFMpegCore.dll"
   - "Instances.dll"
 changelog: >-
-<<<<<<< HEAD
   Das minimum sollte sich auf die Video/Audioversionen beziehen
 
   Fixed Language Detection Issuse Addet Unit Test Projekt
 
-  Test Changes for new Release action
-=======
-  Update build.yaml
-
-  Merge pull request #3 from Minegamer06/dev
-
-  Fixed Language Detection Issuse Addet Unit Test Projekt
-
-  Merge pull request #2 from Minegamer06/dev
-
-  Test Changes for new Release action
-
-  Update build.yaml and manifest.json for release version 0.0.1.5
-
-  Update build.yaml
-
-  Merge pull request #1 from Minegamer06/dev
-
-  Loggin bei Sprachauflösung erweitert
->>>>>>> 9c22e766
+  Test Changes for new Release action