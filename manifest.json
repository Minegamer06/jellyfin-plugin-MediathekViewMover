--- conflicted
+++ resolved
@@ -8,15 +8,14 @@
     "category": "General",
     "versions": [
       {
-<<<<<<< HEAD
         "version": "0.0.1.7",
         "changelog": " - 2c3b0fb Das minimum sollte sich auf die Video/Audioversionen beziehen\n - 067b8c0 Fixed Language Detection Issuse Addet Unit Test Projekt\n - d803f4d Test Changes for new Release action",
         "targetAbi": "10.10.7.0",
         "sourceUrl": "https://github.com/Minegamer06/jellyfin-plugin-MediathekViewMover/releases/download/v0.0.1.7/mediathekviewmover_0.0.1.7.zip",
         "checksum": "d6633d4b6e88f7ffd3ebbc0441382e2a",
         "timestamp": "2025-09-06T16:07:33Z"
-=======
-        "version": "0.0.1.6",
+      },
+      { "version": "0.0.1.6",
         "changelog": " - a5dcc1e Update build.yaml\n - 660fd47 Merge pull request #3 from Minegamer06/dev\n - 067b8c0 Fixed Language Detection Issuse Addet Unit Test Projekt\n - bd2c481 Merge pull request #2 from Minegamer06/dev\n - d803f4d Test Changes for new Release action\n - 670f800 Update build.yaml and manifest.json for release version 0.0.1.5\n - b6d98a1 Update build.yaml\n - fbab43c Merge pull request #1 from Minegamer06/dev\n - 37dd0a7 Loggin bei Sprachauflösung erweitert",
         "targetAbi": "10.10.7.0",
         "sourceUrl": "https://github.com/Minegamer06/jellyfin-plugin-MediathekViewMover/releases/download/v0.0.1.6/mediathekviewmover_0.0.1.6.zip",
@@ -38,7 +37,6 @@
         "sourceUrl": "https://github.com/Minegamer06/jellyfin-plugin-MediathekViewMover/releases/download/v0.0.1.4/mediathekviewmover_0.0.1.4.zip",
         "checksum": "339d562c80650e3093ef3569c20b5320",
         "timestamp": "2025-07-09T15:25:43Z"
->>>>>>> 9c22e766
       },
       {
         "version": "0.0.1.3",
